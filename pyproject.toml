--- conflicted
+++ resolved
@@ -11,35 +11,19 @@
 readme = "README.md"
 
 [tool.poetry.dependencies]
-<<<<<<< HEAD
 jsonschema = "^4.23.0"
-=======
-python = "~3.12"
-scipy = "^1.14.1"
-pyqrack = "^1.34.9"
-qiskit-aer = "^0.15.1"
-qiskit-ibm-runtime = "^0.34.0"
-qiskit = "^1.2.4"
-
-metriq-client = { git = "https://github.com/unitaryfund/metriq-client.git", branch = "master" }
->>>>>>> 9d90ed81
 matplotlib = "^3.9.2"
 metriq-client = { git = "https://github.com/unitaryfund/metriq-client.git", branch = "master" }
-pyqrack = "^1.32.26"
+pyqrack = "^1.34.9"
 python = "~3.12"
 python-dotenv = "^1.0.1"
 pytket = "^1.34.0"
-<<<<<<< HEAD
-pytket-qiskit = "^0.59.0"
+pytket-qiskit = "^0.60.0"
 pytket-quantinuum = "^0.41.0"
 qiskit = "^1.2.4"
 qiskit-aer = "^0.15.1"
 qiskit-experiments = "^0.8.0"
-qiskit-ibm-runtime = "^0.33.2"
-=======
-pytket-quantinuum = "^0.41.0"
-pytket-qiskit = "^0.60.0"
->>>>>>> 9d90ed81
+qiskit-ibm-runtime = "^0.34.0"
 qiskit-ionq = "^0.5.8"
 scipy = "^1.14.1"
 

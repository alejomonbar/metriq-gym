--- conflicted
+++ resolved
@@ -16,13 +16,8 @@
 )
 
 from metriq_gym.benchmarks import BENCHMARK_DATA_CLASSES, BENCHMARK_HANDLERS
-<<<<<<< HEAD
 from metriq_gym.benchmarks.benchmark import Benchmark, BenchmarkData, BenchmarkResult
-from metriq_gym.cli import list_jobs, parse_arguments
-=======
-from metriq_gym.benchmarks.benchmark import Benchmark, BenchmarkData
 from metriq_gym.cli import parse_arguments, prompt_for_job
->>>>>>> cf60e53d
 from metriq_gym.exceptions import QBraidSetupError
 from metriq_gym.job_manager import JobManager, MetriqGymJob
 from metriq_gym.schema_validator import load_and_validate, validate_and_create_model
@@ -93,33 +88,10 @@
     )
     logger.info(f"Job dispatched with ID: {job_id}")
 
-
-<<<<<<< HEAD
 def poll_job(args: argparse.Namespace, job_manager: JobManager, is_upload: bool=False) -> None:
-    if not args.job_id:
-        jobs = job_manager.get_jobs()
-        if not jobs:
-            print("No jobs available for polling.")
-            return
-        print("Available jobs:")
-        list_jobs(jobs, show_index=True)
-        while True:
-            try:
-                selected_index = int(input("Select a job index: "))
-                if 0 <= selected_index < len(jobs):
-                    break
-                else:
-                    print(f"Invalid index. Please enter a number between 0 and {len(jobs) - 1}")
-            except ValueError:
-                print("Invalid input. Please enter a valid number.")
-        args.job_id = jobs[selected_index].id
-
-=======
-def poll_job(args: argparse.Namespace, job_manager: JobManager) -> None:
     metriq_job = prompt_for_job(args, job_manager)
     if not metriq_job:
         return
->>>>>>> cf60e53d
     logger.info("Polling job...")
     job_type: JobType = JobType(metriq_job.job_type)
     job_data: BenchmarkData = setup_job_data_class(job_type)(**metriq_job.data)
@@ -128,18 +100,12 @@
         load_job(job_id, provider=metriq_job.provider_name, **asdict(job_data))
         for job_id in job_data.provider_job_ids
     ]
-<<<<<<< HEAD
-    if all(task.status() == JobStatus.COMPLETED for task in quantum_job):
-        result_data: list[ResultData] = [task.result().data for task in quantum_job]
+    if all(task.status() == JobStatus.COMPLETED for task in quantum_jobs):
+        result_data: list[GateModelResultData] = [task.result().data for task in quantum_jobs]
         results: BenchmarkResult = handler.poll_handler(job_data, result_data)
         print(results)
         if is_upload:
             handler.upload_handler(job_data, results, metriq_job.dispatch_time, args.submission_id, platforms[metriq_job.device_name.lower()])
-=======
-    if all(task.status() == JobStatus.COMPLETED for task in quantum_jobs):
-        result_data: list[GateModelResultData] = [task.result().data for task in quantum_jobs]
-        print(handler.poll_handler(job_data, result_data, quantum_jobs))
->>>>>>> cf60e53d
     else:
         logger.info("Job is not yet completed. Please try again later.")
 
@@ -161,16 +127,9 @@
     elif args.action == "view":
         view_job(args, job_manager)
     elif args.action == "poll":
-<<<<<<< HEAD
         poll_job(args, job_manager, False)
     elif args.action == "upload":
         poll_job(args, job_manager, True)
-    elif args.action == "list-jobs":
-        jobs: list[MetriqGymJob] = job_manager.get_jobs()
-        list_jobs(jobs)
-=======
-        poll_job(args, job_manager)
->>>>>>> cf60e53d
     else:
         logging.error("Invalid action specified. Run with --help for usage information.")
         return 1

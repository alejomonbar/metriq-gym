--- conflicted
+++ resolved
@@ -5,12 +5,10 @@
 from metriq_gym.benchmarks.clops import Clops, ClopsData
 from metriq_gym.benchmarks.quantum_volume import QuantumVolume, QuantumVolumeData
 from metriq_gym.benchmarks.bseq import BSEQ, BSEQData
-<<<<<<< HEAD
 from metriq_gym.benchmarks.lr_qaoa import LinearRampQAOA, LinearRampQAOAData
+
 # from metriq_gym.job_type import JobType
-=======
 from metriq_gym.benchmarks.wormhole import Wormhole, WormholeData
->>>>>>> 76bd70a3
 
 
 class JobType(StrEnum):
@@ -18,11 +16,8 @@
     CLOPS = "CLOPS"
     QML_KERNEL = "QML Kernel"
     QUANTUM_VOLUME = "Quantum Volume"
-<<<<<<< HEAD
     LinearRampQAOA = "Linear Ramp QAOA"
-=======
     WORMHOLE = "Wormhole"
->>>>>>> 76bd70a3
 
 
 BENCHMARK_HANDLERS: dict[JobType, type[Benchmark]] = {
@@ -30,11 +25,8 @@
     JobType.CLOPS: Clops,
     JobType.QML_KERNEL: QMLKernel,
     JobType.QUANTUM_VOLUME: QuantumVolume,
-<<<<<<< HEAD
     JobType.LinearRampQAOA: LinearRampQAOA,
-=======
     JobType.WORMHOLE: Wormhole,
->>>>>>> 76bd70a3
 }
 
 BENCHMARK_DATA_CLASSES: dict[JobType, type[BenchmarkData]] = {
@@ -42,11 +34,8 @@
     JobType.CLOPS: ClopsData,
     JobType.QML_KERNEL: QMLKernelData,
     JobType.QUANTUM_VOLUME: QuantumVolumeData,
-<<<<<<< HEAD
     JobType.LinearRampQAOA: LinearRampQAOAData,
-=======
     JobType.WORMHOLE: WormholeData,
->>>>>>> 76bd70a3
 }
 
 SCHEMA_MAPPING = {
